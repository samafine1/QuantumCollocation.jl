module QuantumConstraints

using ..QuantumObjectives

using NamedTrajectories
using PiccoloQuantumObjects
using DirectTrajOpt

export FinalKetFidelityConstraint
export FinalUnitaryFidelityConstraint


# ---------------------------------------------------------
#                        Kets
# ---------------------------------------------------------

function FinalKetFidelityConstraint(
    ψ_goal::AbstractVector{<:Complex{Float64}},
    ψ̃_name::Symbol,
    final_fidelity::Float64,
    traj::NamedTrajectory
)
    terminal_constraint = ψ̃ -> [
<<<<<<< HEAD
        log(final_fidelity / QuantumObjectives.ket_fidelity_loss(ψ̃, ψ_goal))
=======
        final_fidelity - QuantumObjectives.ket_fidelity_loss(ψ̃, ψ_goal)
>>>>>>> 01cb7eaf
    ]

    return NonlinearKnotPointConstraint(
        terminal_constraint,
        ψ̃_name,
        traj,
        equality=false,
        times=[traj.T]
    )
end

# ---------------------------------------------------------
#                        Unitaries
# ---------------------------------------------------------

function FinalUnitaryFidelityConstraint(
    U_goal::AbstractPiccoloOperator,
    Ũ⃗_name::Symbol,
    final_fidelity::Float64,
    traj::NamedTrajectory
)
    terminal_constraint = Ũ⃗ -> [
<<<<<<< HEAD
        # final_fidelity - QuantumObjectives.unitary_fidelity_loss(Ũ⃗, U_goal)
        log(final_fidelity / QuantumObjectives.unitary_fidelity_loss(Ũ⃗, U_goal))
=======
        final_fidelity - QuantumObjectives.unitary_fidelity_loss(Ũ⃗, U_goal)
>>>>>>> 01cb7eaf
    ]

    return NonlinearKnotPointConstraint(
        terminal_constraint,
        Ũ⃗_name,
        traj,
        equality=false,
        times=[traj.T]
    )
end

function FinalUnitaryFidelityConstraint(
    U_goal::Function,
    Ũ⃗_name::Symbol,
    θ_names::AbstractVector{Symbol},
    final_fidelity::Float64,
    traj::NamedTrajectory
)
    d = sum(traj.global_dims[n] for n in θ_names)
    function terminal_constraint(z)
        Ũ⃗, θ = z[1:end-d], z[end-d+1:end]
        return [
            # final_fidelity - QuantumObjectives.unitary_fidelity_loss(Ũ⃗, U_goal(θ))
            log(final_fidelity / QuantumObjectives.unitary_fidelity_loss(Ũ⃗, U_goal(θ)))
        ]
    end

    return NonlinearGlobalKnotPointConstraint(
        terminal_constraint,
        Ũ⃗_name,
        θ_names,
        traj,
        equality=false,
        times=[traj.T]
    )
end

end<|MERGE_RESOLUTION|>--- conflicted
+++ resolved
@@ -21,11 +21,7 @@
     traj::NamedTrajectory
 )
     terminal_constraint = ψ̃ -> [
-<<<<<<< HEAD
-        log(final_fidelity / QuantumObjectives.ket_fidelity_loss(ψ̃, ψ_goal))
-=======
         final_fidelity - QuantumObjectives.ket_fidelity_loss(ψ̃, ψ_goal)
->>>>>>> 01cb7eaf
     ]
 
     return NonlinearKnotPointConstraint(
@@ -48,12 +44,7 @@
     traj::NamedTrajectory
 )
     terminal_constraint = Ũ⃗ -> [
-<<<<<<< HEAD
-        # final_fidelity - QuantumObjectives.unitary_fidelity_loss(Ũ⃗, U_goal)
-        log(final_fidelity / QuantumObjectives.unitary_fidelity_loss(Ũ⃗, U_goal))
-=======
         final_fidelity - QuantumObjectives.unitary_fidelity_loss(Ũ⃗, U_goal)
->>>>>>> 01cb7eaf
     ]
 
     return NonlinearKnotPointConstraint(
