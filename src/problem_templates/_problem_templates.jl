--- conflicted
+++ resolved
@@ -1,10 +1,5 @@
 module ProblemTemplates
 
-<<<<<<< HEAD
-export apply_piccolo_options!
-
-=======
->>>>>>> e1374ee9
 using ..TrajectoryInitialization
 using ..QuantumObjectives
 using ..QuantumConstraints
@@ -78,11 +73,7 @@
             println("\tapplying complex control norm constraint: $(piccolo_options.complex_control_norm_constraint_name)")
         end
         norm_con = NonlinearKnotPointConstraint(
-<<<<<<< HEAD
             a -> [norm(a)^2 - piccolo_options.complex_control_norm_constraint_radius^2],
-=======
-            a -> -[norm(a)^2 - piccolo_options.complex_control_norm_constraint_radius^2],
->>>>>>> e1374ee9
             piccolo_options.complex_control_norm_constraint_name,
             traj;
             equality=false,
